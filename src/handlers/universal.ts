--- conflicted
+++ resolved
@@ -424,14 +424,7 @@
   context.on('download', downloadHandler);
 
   // Prepare to capture download BEFORE clicking (context-level to catch popups)
-<<<<<<< HEAD
-  const rawTo = process.env.DOWNLOAD_TIMEOUT_MS || process.env.UNIVERSAL_DOWNLOAD_TIMEOUT_MS || process.env.PLAYWRIGHT_DOWNLOAD_TIMEOUT_MS;
-  const dTo = (rawTo && Number(rawTo) > 0) ? Number(rawTo) : 10 * 60 * 1000; // default 10 min
-  console.log(`Universal Dealroom: Waiting up to ${Math.round(dTo/1000)}s for download to start`);
-  let downloadPromise = page.context().waitForEvent('download', { timeout: dTo }).catch(() => null);
-=======
   let downloadPromise = page.context().waitForEvent('download', { timeout: 5_000 }).catch(() => null);
->>>>>>> a9b31233
 
   // Try role-based button name first: Download (<size>)
   let clicked = false;
@@ -572,12 +565,6 @@
   }
 
   if (!download) {
-<<<<<<< HEAD
-    // One more extended wait in case the server is preparing a large archive
-    console.log(`Universal Dealroom: Extended wait up to ${Math.round(dTo/1000)}s for download`);
-    downloadPromise = page.context().waitForEvent('download', { timeout: dTo }).catch(() => null);
-    download = await downloadPromise;
-=======
     // Fallback to old DownloadMonitor for backwards compatibility
     console.log('Universal Dealroom: No download captured; falling back to legacy monitor');
     const browserDownloadPath = downloadsPath || 
@@ -600,7 +587,6 @@
     }
     console.log('Universal Dealroom: No download captured by any method');
     return null;
->>>>>>> a9b31233
   }
 
   const suggested = await download.suggestedFilename().catch(() => 'bundle.zip');
